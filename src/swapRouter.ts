import { Interface } from '@ethersproject/abi'
import { Currency, CurrencyAmount, Percent, TradeType, validateAndParseAddress, WETH9 } from '@uniswap/sdk-core'
import { abi } from '@uniswap/swap-router-contracts/artifacts/contracts/interfaces/ISwapRouter02.sol/ISwapRouter02.json'
import { Trade as V2Trade } from '@uniswap/v2-sdk'
import {
  encodeRouteToPath,
  FeeOptions,
  MethodParameters,
  Payments,
  PermitOptions,
  Pool,
  Position,
  SelfPermit,
  toHex,
  Trade as V3Trade,
} from '@uniswap/v3-sdk'
import invariant from 'tiny-invariant'
import JSBI from 'jsbi'
import { ADDRESS_THIS, MSG_SENDER } from './constants'
import { ApproveAndCall, ApprovalTypes, CondensedAddLiquidityOptions } from './approveAndCall'
import { Trade } from './entities/trade'
import { Protocol } from './entities/protocol'
import { MixedRoute, RouteV2, RouteV3 } from './entities/route'
import { MulticallExtended, Validation } from './multicallExtended'
import { PaymentsExtended } from './paymentsExtended'
import { MixedRouteTrade } from './entities/mixedRoute/trade'
import { encodeMixedRouteToPath } from './utils/encodeMixedRouteToPath'
import { MixedRouteSDK } from './entities/mixedRoute/route'
import { partitionMixedRouteByProtocol, getOutputOfPools } from './utils'

const ZERO = JSBI.BigInt(0)
const REFUND_ETH_PRICE_IMPACT_THRESHOLD = new Percent(JSBI.BigInt(50), JSBI.BigInt(100))

/**
 * Options for producing the arguments to send calls to the router.
 */
export interface SwapOptions {
  /**
   * How much the execution price is allowed to move unfavorably from the trade execution price.
   */
  slippageTolerance: Percent

  /**
   * The account that should receive the output. If omitted, output is sent to msg.sender.
   */
  recipient?: string

  /**
   * Either deadline (when the transaction expires, in epoch seconds), or previousBlockhash.
   */
  deadlineOrPreviousBlockhash?: Validation

  /**
   * The optional permit parameters for spending the input.
   */
  inputTokenPermit?: PermitOptions

  /**
   * Optional information for taking a fee on output.
   */
  fee?: FeeOptions
}

export interface SwapAndAddOptions extends SwapOptions {
  /**
   * The optional permit parameters for pulling in remaining output token.
   */
  outputTokenPermit?: PermitOptions
}

type AnyTradeType =
  | Trade<Currency, Currency, TradeType>
  | V2Trade<Currency, Currency, TradeType>
  | V3Trade<Currency, Currency, TradeType>
  | (V2Trade<Currency, Currency, TradeType> | V3Trade<Currency, Currency, TradeType>)[]

/**
 * Represents the Uniswap V2 + V3 SwapRouter02, and has static methods for helping execute trades.
 */
export abstract class SwapRouter {
  public static INTERFACE: Interface = new Interface(abi)

  /**
   * Cannot be constructed.
   */
  private constructor() {}

  /**
   * @notice Generates the calldata for a Swap with a V2 Route.
   * @param trade The V2Trade to encode.
   * @param options SwapOptions to use for the trade.
   * @param routerMustCustody Flag for whether funds should be sent to the router
   * @param performAggregatedSlippageCheck Flag for whether we want to perform an aggregated slippage check
   * @returns A string array of calldatas for the trade.
   */
  private static encodeV2Swap(
    trade: V2Trade<Currency, Currency, TradeType>,
    options: SwapOptions,
    routerMustCustody: boolean,
    performAggregatedSlippageCheck: boolean
  ): string {
    const amountIn: string = toHex(trade.maximumAmountIn(options.slippageTolerance).quotient)
    const amountOut: string = toHex(trade.minimumAmountOut(options.slippageTolerance).quotient)

    const path = trade.route.path.map((token) => token.address)
    const recipient = routerMustCustody
      ? ADDRESS_THIS
      : typeof options.recipient === 'undefined'
      ? MSG_SENDER
      : validateAndParseAddress(options.recipient)

    if (trade.tradeType === TradeType.EXACT_INPUT) {
      const exactInputParams = [amountIn, performAggregatedSlippageCheck ? 0 : amountOut, path, recipient]

      return SwapRouter.INTERFACE.encodeFunctionData('swapExactTokensForTokens', exactInputParams)
    } else {
      const exactOutputParams = [amountOut, amountIn, path, recipient]

      return SwapRouter.INTERFACE.encodeFunctionData('swapTokensForExactTokens', exactOutputParams)
    }
  }

  /**
   * @notice Generates the calldata for a Swap with a V3 Route.
   * @param trade The V3Trade to encode.
   * @param options SwapOptions to use for the trade.
   * @param routerMustCustody Flag for whether funds should be sent to the router
   * @param performAggregatedSlippageCheck Flag for whether we want to perform an aggregated slippage check
   * @returns A string array of calldatas for the trade.
   */
  private static encodeV3Swap(
    trade: V3Trade<Currency, Currency, TradeType>,
    options: SwapOptions,
    routerMustCustody: boolean,
    performAggregatedSlippageCheck: boolean
  ): string[] {
    const calldatas: string[] = []

    for (const { route, inputAmount, outputAmount } of trade.swaps) {
      const amountIn: string = toHex(trade.maximumAmountIn(options.slippageTolerance, inputAmount).quotient)
      const amountOut: string = toHex(trade.minimumAmountOut(options.slippageTolerance, outputAmount).quotient)

      // flag for whether the trade is single hop or not
      const singleHop = route.pools.length === 1

      const recipient = routerMustCustody
        ? ADDRESS_THIS
        : typeof options.recipient === 'undefined'
        ? MSG_SENDER
        : validateAndParseAddress(options.recipient)

      if (singleHop) {
        if (trade.tradeType === TradeType.EXACT_INPUT) {
          const exactInputSingleParams = {
            tokenIn: route.tokenPath[0].address,
            tokenOut: route.tokenPath[1].address,
            fee: route.pools[0].fee,
            recipient,
            amountIn,
            amountOutMinimum: performAggregatedSlippageCheck ? 0 : amountOut,
            sqrtPriceLimitX96: 0,
          }

          calldatas.push(SwapRouter.INTERFACE.encodeFunctionData('exactInputSingle', [exactInputSingleParams]))
        } else {
          const exactOutputSingleParams = {
            tokenIn: route.tokenPath[0].address,
            tokenOut: route.tokenPath[1].address,
            fee: route.pools[0].fee,
            recipient,
            amountOut,
            amountInMaximum: amountIn,
            sqrtPriceLimitX96: 0,
          }

          calldatas.push(SwapRouter.INTERFACE.encodeFunctionData('exactOutputSingle', [exactOutputSingleParams]))
        }
      } else {
        const path: string = encodeRouteToPath(route, trade.tradeType === TradeType.EXACT_OUTPUT)

        if (trade.tradeType === TradeType.EXACT_INPUT) {
          const exactInputParams = {
            path,
            recipient,
            amountIn,
            amountOutMinimum: performAggregatedSlippageCheck ? 0 : amountOut,
          }

          calldatas.push(SwapRouter.INTERFACE.encodeFunctionData('exactInput', [exactInputParams]))
        } else {
          const exactOutputParams = {
            path,
            recipient,
            amountOut,
            amountInMaximum: amountIn,
          }

          calldatas.push(SwapRouter.INTERFACE.encodeFunctionData('exactOutput', [exactOutputParams]))
        }
      }
    }

    return calldatas
  }

  /**
   * @notice Generates the calldata for a MixedRouteSwap. Since single hop routes are not MixedRoutes, we will instead generate
   *         them via the existing encodeV3Swap and encodeV2Swap methods.
   * @param trade The MixedRouteTrade to encode.
   * @param options SwapOptions to use for the trade.
   * @param routerMustCustody Flag for whether funds should be sent to the router
   * @param performAggregatedSlippageCheck Flag for whether we want to perform an aggregated slippage check
   * @returns A string array of calldatas for the trade.
   */
  private static encodeMixedRouteSwap(
    trade: MixedRouteTrade<Currency, Currency, TradeType>,
    options: SwapOptions,
    routerMustCustody: boolean,
    performAggregatedSlippageCheck: boolean
  ): string[] {
    const calldatas: string[] = []

    invariant(trade.tradeType === TradeType.EXACT_INPUT, 'TRADE_TYPE')

    for (const { route, inputAmount, outputAmount } of trade.swaps) {
      const amountIn: string = toHex(trade.maximumAmountIn(options.slippageTolerance, inputAmount).quotient)
      const amountOut: string = toHex(trade.minimumAmountOut(options.slippageTolerance, outputAmount).quotient)

      // flag for whether the trade is single hop or not
      const singleHop = route.pools.length === 1

      const recipient = routerMustCustody
        ? ADDRESS_THIS
        : typeof options.recipient === 'undefined'
        ? MSG_SENDER
        : validateAndParseAddress(options.recipient)

      const mixedRouteIsAllV3 = (route: MixedRouteSDK<Currency, Currency>) => {
        return route.pools.every((pool) => pool instanceof Pool)
      }

      if (singleHop) {
        /// For single hop, since it isn't really a mixedRoute, we'll just mimic behavior of V3 or V2
        /// We don't use encodeV3Swap() or encodeV2Swap() because casting the trade to a V3Trade or V2Trade is overcomplex
        if (mixedRouteIsAllV3(route)) {
          const exactInputSingleParams = {
            tokenIn: route.path[0].address,
            tokenOut: route.path[1].address,
            fee: (route.pools as Pool[])[0].fee,
            recipient,
            amountIn,
            amountOutMinimum: performAggregatedSlippageCheck ? 0 : amountOut,
            sqrtPriceLimitX96: 0,
          }

          calldatas.push(SwapRouter.INTERFACE.encodeFunctionData('exactInputSingle', [exactInputSingleParams]))
        } else {
          const path = route.path.map((token) => token.address)

          const exactInputParams = [amountIn, performAggregatedSlippageCheck ? 0 : amountOut, path, recipient]

          calldatas.push(SwapRouter.INTERFACE.encodeFunctionData('swapExactTokensForTokens', exactInputParams))
        }
      } else {
        const sections = partitionMixedRouteByProtocol(route)

        const isLastSectionInRoute = (i: number) => {
          return i === sections.length - 1
        }

        let outputToken
        let inputToken = route.input.wrapped

        for (let i = 0; i < sections.length; i++) {
          const section = sections[i]
          /// Now, we get output of this section
          outputToken = getOutputOfPools(section, inputToken)

          const newRouteOriginal = new MixedRouteSDK(
            [...section],
            section[0].token0.equals(inputToken) ? section[0].token0 : section[0].token1,
            outputToken
          )
          const newRoute = new MixedRoute(newRouteOriginal)

          /// Previous output is now input
          inputToken = outputToken

          if (mixedRouteIsAllV3(newRoute)) {
            const path: string = encodeMixedRouteToPath(newRoute)
            const exactInputParams = {
              path,
              // By default router holds funds until the last swap, then it is sent to the recipient
              // special case exists where we are unwrapping WETH output, in which case `routerMustCustody` is set to true
              // and router still holds the funds. That logic bundled into how the value of `recipient` is calculated
              recipient: isLastSectionInRoute(i) ? recipient : ADDRESS_THIS,
              amountIn: i == 0 ? amountIn : 0,
              amountOutMinimum: !isLastSectionInRoute(i) ? 0 : amountOut,
            }

            calldatas.push(SwapRouter.INTERFACE.encodeFunctionData('exactInput', [exactInputParams]))
          } else {
            const exactInputParams = [
              i == 0 ? amountIn : 0, // amountIn
              !isLastSectionInRoute(i) ? 0 : amountOut, // amountOutMin
              newRoute.path.map((token) => token.address), // path
              isLastSectionInRoute(i) ? recipient : ADDRESS_THIS, // to
            ]

            calldatas.push(SwapRouter.INTERFACE.encodeFunctionData('swapExactTokensForTokens', exactInputParams))
          }
        }
      }
    }

    return calldatas
  }

  private static encodeSwaps(
<<<<<<< HEAD
    trades:
      | Trade<Currency, Currency, TradeType>
      | V2Trade<Currency, Currency, TradeType>
      | V3Trade<Currency, Currency, TradeType>
      | MixedRouteTrade<Currency, Currency, TradeType>
      | (
          | V2Trade<Currency, Currency, TradeType>
          | V3Trade<Currency, Currency, TradeType>
          | MixedRouteTrade<Currency, Currency, TradeType>
        )[],
=======
    trades: AnyTradeType,
>>>>>>> 3f996cef
    options: SwapOptions,
    isSwapAndAdd?: boolean
  ): {
    calldatas: string[]
    sampleTrade:
      | V2Trade<Currency, Currency, TradeType>
      | V3Trade<Currency, Currency, TradeType>
      | MixedRouteTrade<Currency, Currency, TradeType>
    routerMustCustody: boolean
    inputIsNative: boolean
    outputIsNative: boolean
    totalAmountIn: CurrencyAmount<Currency>
    minimumAmountOut: CurrencyAmount<Currency>
    quoteAmountOut: CurrencyAmount<Currency>
  } {
    // If dealing with an instance of the aggregated Trade object, unbundle it to individual trade objects.
    if (trades instanceof Trade) {
      invariant(
        trades.swaps.every(
          (swap) =>
            swap.route.protocol == Protocol.V3 ||
            swap.route.protocol == Protocol.V2 ||
            swap.route.protocol == Protocol.MIXED
        ),
        'UNSUPPORTED_PROTOCOL'
      )

      let individualTrades: (
        | V2Trade<Currency, Currency, TradeType>
        | V3Trade<Currency, Currency, TradeType>
        | MixedRouteTrade<Currency, Currency, TradeType>
      )[] = []

      for (const { route, inputAmount, outputAmount } of trades.swaps) {
        if (route.protocol == Protocol.V2) {
          individualTrades.push(
            new V2Trade(
              route as RouteV2<Currency, Currency>,
              trades.tradeType == TradeType.EXACT_INPUT ? inputAmount : outputAmount,
              trades.tradeType
            )
          )
        } else if (route.protocol == Protocol.V3) {
          individualTrades.push(
            V3Trade.createUncheckedTrade({
              route: route as RouteV3<Currency, Currency>,
              inputAmount,
              outputAmount,
              tradeType: trades.tradeType,
            })
          )
        } else if (route.protocol == Protocol.MIXED) {
          individualTrades.push(
            /// we can change the naming of this function on MixedRouteTrade if needed
            MixedRouteTrade.createUncheckedTrade({
              route: route as MixedRoute<Currency, Currency>,
              inputAmount,
              outputAmount,
              tradeType: trades.tradeType,
            })
          )
        } else {
          throw new Error('UNSUPPORTED_TRADE_PROTOCOL')
        }
      }
      trades = individualTrades
    }

    if (!Array.isArray(trades)) {
      trades = [trades]
    }

    const numberOfTrades = trades.reduce(
      (numberOfTrades, trade) =>
        numberOfTrades + (trade instanceof V3Trade || trade instanceof MixedRouteTrade ? trade.swaps.length : 1),
      0
    )

    const sampleTrade = trades[0]

    // All trades should have the same starting/ending currency and trade type
    invariant(
      trades.every((trade) => trade.inputAmount.currency.equals(sampleTrade.inputAmount.currency)),
      'TOKEN_IN_DIFF'
    )
    invariant(
      trades.every((trade) => trade.outputAmount.currency.equals(sampleTrade.outputAmount.currency)),
      'TOKEN_OUT_DIFF'
    )
    invariant(
      trades.every((trade) => trade.tradeType === sampleTrade.tradeType),
      'TRADE_TYPE_DIFF'
    )

    const calldatas: string[] = []

    const inputIsNative = sampleTrade.inputAmount.currency.isNative
    const outputIsNative = sampleTrade.outputAmount.currency.isNative

    // flag for whether we want to perform an aggregated slippage check
    //   1. when there are >2 exact input trades. this is only a heuristic,
    //      as it's still more gas-expensive even in this case, but has benefits
    //      in that the reversion probability is lower
    const performAggregatedSlippageCheck = sampleTrade.tradeType === TradeType.EXACT_INPUT && numberOfTrades > 2
    // flag for whether funds should be send first to the router
    //   1. when receiving ETH (which much be unwrapped from WETH)
    //   2. when a fee on the output is being taken
    //   3. when performing swap and add
    //   4. when performing an aggregated slippage check
    const routerMustCustody = outputIsNative || !!options.fee || !!isSwapAndAdd || performAggregatedSlippageCheck

    // encode permit if necessary
    if (options.inputTokenPermit) {
      invariant(sampleTrade.inputAmount.currency.isToken, 'NON_TOKEN_PERMIT')
      calldatas.push(SelfPermit.encodePermit(sampleTrade.inputAmount.currency, options.inputTokenPermit))
    }

    for (const trade of trades) {
      if (trade instanceof V2Trade) {
        calldatas.push(SwapRouter.encodeV2Swap(trade, options, routerMustCustody, performAggregatedSlippageCheck))
      } else if (trade instanceof V3Trade) {
        for (const calldata of SwapRouter.encodeV3Swap(
          trade,
          options,
          routerMustCustody,
          performAggregatedSlippageCheck
        )) {
          calldatas.push(calldata)
        }
      } else if (trade instanceof MixedRouteTrade) {
        for (const calldata of SwapRouter.encodeMixedRouteSwap(
          trade,
          options,
          routerMustCustody,
          performAggregatedSlippageCheck
        )) {
          calldatas.push(calldata)
        }
      } else {
        throw new Error('Unsupported trade object')
      }
    }

    const ZERO_IN: CurrencyAmount<Currency> = CurrencyAmount.fromRawAmount(sampleTrade.inputAmount.currency, 0)
    const ZERO_OUT: CurrencyAmount<Currency> = CurrencyAmount.fromRawAmount(sampleTrade.outputAmount.currency, 0)

    const minimumAmountOut: CurrencyAmount<Currency> = trades.reduce(
      (sum, trade) => sum.add(trade.minimumAmountOut(options.slippageTolerance)),
      ZERO_OUT
    )

    const quoteAmountOut: CurrencyAmount<Currency> = trades.reduce(
      (sum, trade) => sum.add(trade.outputAmount),
      ZERO_OUT
    )

    const totalAmountIn: CurrencyAmount<Currency> = trades.reduce(
      (sum, trade) => sum.add(trade.maximumAmountIn(options.slippageTolerance)),
      ZERO_IN
    )

    return {
      calldatas,
      sampleTrade,
      routerMustCustody,
      inputIsNative,
      outputIsNative,
      totalAmountIn,
      minimumAmountOut,
      quoteAmountOut,
    }
  }

  /**
   * Produces the on-chain method name to call and the hex encoded parameters to pass as arguments for a given trade.
   * @param trades to produce call parameters for
   * @param options options for the call parameters
   */
  public static swapCallParameters(
    trades:
      | Trade<Currency, Currency, TradeType>
      | V2Trade<Currency, Currency, TradeType>
      | V3Trade<Currency, Currency, TradeType>
      | MixedRouteTrade<Currency, Currency, TradeType>
      | (
          | V2Trade<Currency, Currency, TradeType>
          | V3Trade<Currency, Currency, TradeType>
          | MixedRouteTrade<Currency, Currency, TradeType>
        )[],
    options: SwapOptions
  ): MethodParameters {
    const {
      calldatas,
      sampleTrade,
      routerMustCustody,
      inputIsNative,
      outputIsNative,
      totalAmountIn,
      minimumAmountOut,
    } = SwapRouter.encodeSwaps(trades, options)

    // unwrap or sweep
    if (routerMustCustody) {
      if (outputIsNative) {
        calldatas.push(PaymentsExtended.encodeUnwrapWETH9(minimumAmountOut.quotient, options.recipient, options.fee))
      } else {
        calldatas.push(
          PaymentsExtended.encodeSweepToken(
            sampleTrade.outputAmount.currency.wrapped,
            minimumAmountOut.quotient,
            options.recipient,
            options.fee
          )
        )
      }
    }

    // must refund when paying in ETH: either with an uncertain input amount OR if there's a chance of a partial fill.
    // unlike ERC20's, the full ETH value must be sent in the transaction, so the rest must be refunded.
    if (inputIsNative && (sampleTrade.tradeType === TradeType.EXACT_OUTPUT || SwapRouter.riskOfPartialFill(trades))) {
      calldatas.push(Payments.encodeRefundETH())
    }

    return {
      calldata: MulticallExtended.encodeMulticall(calldatas, options.deadlineOrPreviousBlockhash),
      value: toHex(inputIsNative ? totalAmountIn.quotient : ZERO),
    }
  }

  /**
   * Produces the on-chain method name to call and the hex encoded parameters to pass as arguments for a given trade.
   * @param trades to produce call parameters for
   * @param options options for the call parameters
   */
  public static swapAndAddCallParameters(
<<<<<<< HEAD
    trades:
      | Trade<Currency, Currency, TradeType>
      | V2Trade<Currency, Currency, TradeType>
      | V3Trade<Currency, Currency, TradeType>
      | MixedRouteTrade<Currency, Currency, TradeType>
      | (
          | V2Trade<Currency, Currency, TradeType>
          | V3Trade<Currency, Currency, TradeType>
          | MixedRouteTrade<Currency, Currency, TradeType>
        )[],
=======
    trades: AnyTradeType,
>>>>>>> 3f996cef
    options: SwapAndAddOptions,
    position: Position,
    addLiquidityOptions: CondensedAddLiquidityOptions,
    tokenInApprovalType: ApprovalTypes,
    tokenOutApprovalType: ApprovalTypes
  ): MethodParameters {
    const {
      calldatas,
      inputIsNative,
      outputIsNative,
      sampleTrade,
      totalAmountIn: totalAmountSwapped,
      quoteAmountOut,
      minimumAmountOut,
    } = SwapRouter.encodeSwaps(trades, options, true)

    // encode output token permit if necessary
    if (options.outputTokenPermit) {
      invariant(quoteAmountOut.currency.isToken, 'NON_TOKEN_PERMIT_OUTPUT')
      calldatas.push(SelfPermit.encodePermit(quoteAmountOut.currency, options.outputTokenPermit))
    }

    const chainId = sampleTrade.route.chainId
    const zeroForOne = position.pool.token0.wrapped.address === totalAmountSwapped.currency.wrapped.address
    const { positionAmountIn, positionAmountOut } = SwapRouter.getPositionAmounts(position, zeroForOne)

    // if tokens are native they will be converted to WETH9
    const tokenIn = inputIsNative ? WETH9[chainId] : positionAmountIn.currency.wrapped
    const tokenOut = outputIsNative ? WETH9[chainId] : positionAmountOut.currency.wrapped

    // if swap output does not make up whole outputTokenBalanceDesired, pull in remaining tokens for adding liquidity
    const amountOutRemaining = positionAmountOut.subtract(quoteAmountOut.wrapped)
    if (amountOutRemaining.greaterThan(CurrencyAmount.fromRawAmount(positionAmountOut.currency, 0))) {
      // if output is native, this means the remaining portion is included as native value in the transaction
      // and must be wrapped. Otherwise, pull in remaining ERC20 token.
      outputIsNative
        ? calldatas.push(PaymentsExtended.encodeWrapETH(amountOutRemaining.quotient))
        : calldatas.push(PaymentsExtended.encodePull(tokenOut, amountOutRemaining.quotient))
    }

    // if input is native, convert to WETH9, else pull ERC20 token
    inputIsNative
      ? calldatas.push(PaymentsExtended.encodeWrapETH(positionAmountIn.quotient))
      : calldatas.push(PaymentsExtended.encodePull(tokenIn, positionAmountIn.quotient))

    // approve token balances to NFTManager
    if (tokenInApprovalType !== ApprovalTypes.NOT_REQUIRED)
      calldatas.push(ApproveAndCall.encodeApprove(tokenIn, tokenInApprovalType))
    if (tokenOutApprovalType !== ApprovalTypes.NOT_REQUIRED)
      calldatas.push(ApproveAndCall.encodeApprove(tokenOut, tokenOutApprovalType))

    // represents a position with token amounts resulting from a swap with maximum slippage
    // hence the minimal amount out possible.
    const minimalPosition = Position.fromAmounts({
      pool: position.pool,
      tickLower: position.tickLower,
      tickUpper: position.tickUpper,
      amount0: zeroForOne ? position.amount0.quotient.toString() : minimumAmountOut.quotient.toString(),
      amount1: zeroForOne ? minimumAmountOut.quotient.toString() : position.amount1.quotient.toString(),
      useFullPrecision: false,
    })

    // encode NFTManager add liquidity
    calldatas.push(
      ApproveAndCall.encodeAddLiquidity(position, minimalPosition, addLiquidityOptions, options.slippageTolerance)
    )

    // sweep remaining tokens
    inputIsNative
      ? calldatas.push(PaymentsExtended.encodeUnwrapWETH9(ZERO))
      : calldatas.push(PaymentsExtended.encodeSweepToken(tokenIn, ZERO))
    outputIsNative
      ? calldatas.push(PaymentsExtended.encodeUnwrapWETH9(ZERO))
      : calldatas.push(PaymentsExtended.encodeSweepToken(tokenOut, ZERO))

    let value: JSBI
    if (inputIsNative) {
      value = totalAmountSwapped.wrapped.add(positionAmountIn.wrapped).quotient
    } else if (outputIsNative) {
      value = amountOutRemaining.quotient
    } else {
      value = ZERO
    }

    return {
      calldata: MulticallExtended.encodeMulticall(calldatas, options.deadlineOrPreviousBlockhash),
      value: value.toString(),
    }
  }

  // if price impact is very high, there's a chance of hitting max/min prices resulting in a partial fill of the swap
  private static riskOfPartialFill(trades: AnyTradeType): boolean {
    if (Array.isArray(trades)) {
      return trades.some((trade) => {
        return SwapRouter.v3TradeWithHighPriceImpact(trade)
      })
    } else {
      return SwapRouter.v3TradeWithHighPriceImpact(trades)
    }
  }

  private static v3TradeWithHighPriceImpact(
    trade:
      | Trade<Currency, Currency, TradeType>
      | V2Trade<Currency, Currency, TradeType>
      | V3Trade<Currency, Currency, TradeType>
  ): boolean {
    return !(trade instanceof V2Trade) && trade.priceImpact.greaterThan(REFUND_ETH_PRICE_IMPACT_THRESHOLD)
  }

  private static getPositionAmounts(
    position: Position,
    zeroForOne: boolean
  ): {
    positionAmountIn: CurrencyAmount<Currency>
    positionAmountOut: CurrencyAmount<Currency>
  } {
    const { amount0, amount1 } = position.mintAmounts
    const currencyAmount0 = CurrencyAmount.fromRawAmount(position.pool.token0, amount0)
    const currencyAmount1 = CurrencyAmount.fromRawAmount(position.pool.token1, amount1)

    const [positionAmountIn, positionAmountOut] = zeroForOne
      ? [currencyAmount0, currencyAmount1]
      : [currencyAmount1, currencyAmount0]
    return { positionAmountIn, positionAmountOut }
  }
}<|MERGE_RESOLUTION|>--- conflicted
+++ resolved
@@ -72,7 +72,12 @@
   | Trade<Currency, Currency, TradeType>
   | V2Trade<Currency, Currency, TradeType>
   | V3Trade<Currency, Currency, TradeType>
-  | (V2Trade<Currency, Currency, TradeType> | V3Trade<Currency, Currency, TradeType>)[]
+  | MixedRouteTrade<Currency, Currency, TradeType>
+  | (
+      | V2Trade<Currency, Currency, TradeType>
+      | V3Trade<Currency, Currency, TradeType>
+      | MixedRouteTrade<Currency, Currency, TradeType>
+    )[]
 
 /**
  * Represents the Uniswap V2 + V3 SwapRouter02, and has static methods for helping execute trades.
@@ -317,20 +322,7 @@
   }
 
   private static encodeSwaps(
-<<<<<<< HEAD
-    trades:
-      | Trade<Currency, Currency, TradeType>
-      | V2Trade<Currency, Currency, TradeType>
-      | V3Trade<Currency, Currency, TradeType>
-      | MixedRouteTrade<Currency, Currency, TradeType>
-      | (
-          | V2Trade<Currency, Currency, TradeType>
-          | V3Trade<Currency, Currency, TradeType>
-          | MixedRouteTrade<Currency, Currency, TradeType>
-        )[],
-=======
     trades: AnyTradeType,
->>>>>>> 3f996cef
     options: SwapOptions,
     isSwapAndAdd?: boolean
   ): {
@@ -566,20 +558,7 @@
    * @param options options for the call parameters
    */
   public static swapAndAddCallParameters(
-<<<<<<< HEAD
-    trades:
-      | Trade<Currency, Currency, TradeType>
-      | V2Trade<Currency, Currency, TradeType>
-      | V3Trade<Currency, Currency, TradeType>
-      | MixedRouteTrade<Currency, Currency, TradeType>
-      | (
-          | V2Trade<Currency, Currency, TradeType>
-          | V3Trade<Currency, Currency, TradeType>
-          | MixedRouteTrade<Currency, Currency, TradeType>
-        )[],
-=======
     trades: AnyTradeType,
->>>>>>> 3f996cef
     options: SwapAndAddOptions,
     position: Position,
     addLiquidityOptions: CondensedAddLiquidityOptions,
@@ -686,6 +665,7 @@
       | Trade<Currency, Currency, TradeType>
       | V2Trade<Currency, Currency, TradeType>
       | V3Trade<Currency, Currency, TradeType>
+      | MixedRouteTrade<Currency, Currency, TradeType>
   ): boolean {
     return !(trade instanceof V2Trade) && trade.priceImpact.greaterThan(REFUND_ETH_PRICE_IMPACT_THRESHOLD)
   }
